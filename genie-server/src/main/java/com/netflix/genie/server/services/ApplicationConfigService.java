--- conflicted
+++ resolved
@@ -228,11 +228,11 @@
      * null/empty/blank.
      * @param tags The tags to add. Not null/empty.
      * @return The active set of tags
-     * @throws CloudServiceException
+     * @throws GenieException
      */
     Set<String> addTagsForApplication(
             final String id,
-            final Set<String> tags) throws CloudServiceException;
+            final Set<String> tags) throws GenieException;
 
     /**
      * Get the set of tags associated with the application with given
@@ -241,10 +241,10 @@
      * @param id The id of the application to get the tags for. Not
      * null/empty/blank.
      * @return The set of tags as paths
-     * @throws CloudServiceException
+     * @throws GenieException
      */
     Set<String> getTagsForApplication(
-            final String id) throws CloudServiceException;
+            final String id) throws GenieException;
 
     /**
      * Update the set of tags associated with the application with
@@ -255,11 +255,11 @@
      * @param tags The tags to replace existing tags
      * with. Not null/empty.
      * @return The active set of tags
-     * @throws CloudServiceException
+     * @throws GenieException
      */
     Set<String> updateTagsForApplication(
             final String id,
-            final Set<String> tags) throws CloudServiceException;
+            final Set<String> tags) throws GenieException;
 
     /**
      * Remove all tags from the application.
@@ -267,10 +267,10 @@
      * @param id The id of the application to remove the tags from.
      * Not null/empty/blank.
      * @return The active set of tags
-     * @throws CloudServiceException
+     * @throws GenieException
      */
     Set<String> removeAllTagsForApplication(
-            final String id) throws CloudServiceException;
+            final String id) throws GenieException;
 
     /**
      * Get all the commands the application with given id is associated with.
@@ -280,8 +280,7 @@
      * @throws GenieException
      */
     Set<Command> getCommandsForApplication(
-<<<<<<< HEAD
-            final String id) throws CloudServiceException;
+            final String id) throws GenieException;
 
     /**
      * Remove a tag from the application.
@@ -290,10 +289,7 @@
      * null/empty/blank.
      * @param tag The tag to remove. Not null/empty/blank.
      * @return The active set of tags
-     * @throws CloudServiceException
-     */
-    Set<String> removeTagForApplication(final String id, final String tag) throws CloudServiceException;
-=======
-            final String id) throws GenieException;
->>>>>>> 687b2781
+     * @throws GenieException
+     */
+    Set<String> removeTagForApplication(final String id, final String tag) throws GenieException;
 }