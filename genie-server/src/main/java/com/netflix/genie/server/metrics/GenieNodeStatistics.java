--- conflicted
+++ resolved
@@ -26,99 +26,7 @@
  * @author skrishnan
  * @author tgianos
  */
-<<<<<<< HEAD
-public final class GenieNodeStatistics {
-
-    private static Logger logger = LoggerFactory
-            .getLogger(GenieNodeStatistics.class);
-
-    // static instance for singleton class
-    private static volatile GenieNodeStatistics instance;
-
-    private JobCountMonitor jobCountMonitor;
-
-    @Monitor(name = "2xx_Count", type = DataSourceType.COUNTER)
-    private AtomicLong genie2xxCount = new AtomicLong(0);
-
-    @Monitor(name = "4xx_Count", type = DataSourceType.COUNTER)
-    private AtomicLong genie4xxCount = new AtomicLong(0);
-
-    @Monitor(name = "5xx_Count", type = DataSourceType.COUNTER)
-    private AtomicLong genie5xxCount = new AtomicLong(0);
-
-    @Monitor(name = "Submit_Jobs", type = DataSourceType.COUNTER)
-    private AtomicLong genieJobSubmissions = new AtomicLong(0);
-
-    @Monitor(name = "Successful_Jobs", type = DataSourceType.COUNTER)
-    private AtomicLong genieSuccessfulJobs = new AtomicLong(0);
-
-    @Monitor(name = "Forwarded_Jobs", type = DataSourceType.COUNTER)
-    private AtomicLong genieForwardedJobs = new AtomicLong(0);
-
-    @Monitor(name = "Failed_Jobs", type = DataSourceType.COUNTER)
-    private AtomicLong genieFailedJobs = new AtomicLong(0);
-
-    @Monitor(name = "Killed_Jobs", type = DataSourceType.COUNTER)
-    private AtomicLong genieKilledJobs = new AtomicLong(0);
-
-    @Monitor(name = "Running_Jobs", type = DataSourceType.GAUGE)
-    private AtomicInteger genieRunningJobs = new AtomicInteger(0);
-
-    @Monitor(name = "Running_Jobs_0_15m", type = DataSourceType.GAUGE)
-    private AtomicInteger genieRunningJobs0To15m = new AtomicInteger(0);
-
-    @Monitor(name = "Running_Jobs_15m_2h", type = DataSourceType.GAUGE)
-    private AtomicInteger genieRunningJobs15mTo2h = new AtomicInteger(0);
-
-    @Monitor(name = "Running_Jobs_2h_8h", type = DataSourceType.GAUGE)
-    private AtomicInteger genieRunningJobs2hTo8h = new AtomicInteger(0);
-
-    @Monitor(name = "Running_Jobs_8h_plus", type = DataSourceType.GAUGE)
-    private AtomicInteger genieRunningJobs8hPlus = new AtomicInteger(0);
-
-    @Monitor(name = "Successful_Email_Count", type = DataSourceType.COUNTER)
-    private AtomicLong successEmailCount = new AtomicLong(0);
-
-    @Monitor(name = "Failed_Email_Count", type = DataSourceType.COUNTER)
-    private AtomicLong failedEmailCount = new AtomicLong(0);
-
-    @Monitor(name = "Job_Submission_Retry_Count", type = DataSourceType.COUNTER)
-    private AtomicLong jobSubmissionRetryCount = new AtomicLong(0);
-    
-    /**
-     * Private constructor for singleton.
-     */
-    private GenieNodeStatistics() {
-        jobCountMonitor = new JobCountMonitor(this);
-        jobCountMonitor.setDaemon(true);
-        jobCountMonitor.start();
-    }
-
-    /**
-     * Register static instance with servo.
-     */
-    public static void register() {
-        logger.debug("called");
-        logger.info("Registering Servo Monitor");
-        Monitors.registerObject(getInstance());
-    }
-
-    /**
-     * Create instance if needed, and return it.
-     *
-     * @return singleton instance
-     */
-    public static synchronized GenieNodeStatistics getInstance() {
-        logger.info("called");
-        // create an instance if it hasn't been created already
-        if (instance == null) {
-            instance = new GenieNodeStatistics();
-        }
-        return instance;
-    }
-=======
 public interface GenieNodeStatistics {
->>>>>>> 81c5a72c
 
     /**
      * Get count of 2xx responses.
@@ -173,32 +81,7 @@
      *
      * @return number of successful email sent from this instance
      */
-<<<<<<< HEAD
-    public AtomicLong getJobSubmissionRetryCount() {
-        logger.debug("called");
-        return successEmailCount;
-    }
-
-    /**
-     * Increment successful email sent from this instance atomically.
-     */
-    public void incrJobSubmissionRetryCount() {
-        logger.debug("called");
-        successEmailCount.incrementAndGet();
-    }
-
-    /**
-     * Get number of successful email sent from this instance.
-     *
-     * @return number of successful email sent from this instance
-     */
-    public AtomicLong getSuccessfulEmailSentCount() {
-        logger.debug("called");
-        return successEmailCount;
-    }
-=======
     AtomicLong getSuccessfulEmailSentCount();
->>>>>>> 81c5a72c
 
     /**
      * Increment successful email sent from this instance atomically.
