--- conflicted
+++ resolved
@@ -1,10 +1,8 @@
-<<<<<<< HEAD
+import org.apache.tools.ant.filters.ReplaceTokens
+
 plugins {
     id "com.moowork.node" version "0.12"
 }
-=======
-import org.apache.tools.ant.filters.ReplaceTokens
->>>>>>> c7829ca4
 
 dependencies {
     /*******************************
@@ -75,7 +73,12 @@
     }
 }
 
-<<<<<<< HEAD
+processResources {
+    filter ReplaceTokens, tokens: [
+            "project.version": project.version.toString()
+    ]
+}
+
 node {
     version = '4.4.0'
     npmVersion = '3.8.6'
@@ -95,10 +98,3 @@
         into 'static'
     }
 }
-=======
-processResources {
-    filter ReplaceTokens, tokens: [
-            "project.version": project.version.toString()
-    ]
-}
->>>>>>> c7829ca4
