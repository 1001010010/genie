/*
 *
 *  Copyright 2016 Netflix, Inc.
 *
 *     Licensed under the Apache License, Version 2.0 (the "License");
 *     you may not use this file except in compliance with the License.
 *     You may obtain a copy of the License at
 *
 *         http://www.apache.org/licenses/LICENSE-2.0
 *
 *     Unless required by applicable law or agreed to in writing, software
 *     distributed under the License is distributed on an "AS IS" BASIS,
 *     WITHOUT WARRANTIES OR CONDITIONS OF ANY KIND, either express or implied.
 *     See the License for the specific language governing permissions and
 *     limitations under the License.
 *
 */
package com.netflix.genie.web.tasks.job;

import com.fasterxml.jackson.databind.ObjectMapper;
import com.netflix.genie.common.dto.Job;
import com.netflix.genie.common.dto.JobRequest;
import com.netflix.genie.common.dto.JobStatus;
import com.netflix.genie.common.exceptions.GenieException;
import com.netflix.genie.common.exceptions.GenieServerException;
import com.netflix.genie.core.events.JobFinishedEvent;
import com.netflix.genie.core.jobs.JobConstants;
import com.netflix.genie.core.jobs.JobDoneFile;
import com.netflix.genie.core.services.JobPersistenceService;
import com.netflix.genie.core.services.JobSearchService;
import com.netflix.genie.core.services.MailService;
import com.netflix.genie.core.services.impl.GenieFileTransferService;
import com.netflix.spectator.api.Counter;
import com.netflix.spectator.api.Registry;
import lombok.extern.slf4j.Slf4j;
import org.apache.commons.exec.CommandLine;
import org.apache.commons.exec.DefaultExecutor;
import org.apache.commons.exec.ExecuteException;
import org.apache.commons.exec.Executor;
import org.apache.commons.exec.PumpStreamHandler;
import org.apache.commons.lang.StringUtils;
import org.springframework.beans.factory.annotation.Autowired;
import org.springframework.beans.factory.annotation.Value;
import org.springframework.context.event.EventListener;
import org.springframework.core.io.Resource;
import org.springframework.stereotype.Component;

import java.io.File;
import java.io.IOException;

/**
 * A class that has the methods to perform various tasks when a job completes.
 *
 * @author amsharma
 * @since 3.0.0
 */
@Slf4j
@Component
public class JobCompletionHandler {

    private final JobPersistenceService jobPersistenceService;
    private final JobSearchService jobSearchService;
    private final GenieFileTransferService genieFileTransferService;
    private final String baseWorkingDir;
    private final MailService mailServiceImpl;
    private final Executor executor;
    private final boolean deleteArchiveFile;
    private final boolean deleteDependencies;

    // Metrics
    private final Counter emailFailureRate;
    private final Counter archivalFailureRate;
    private final Counter doneFileProcessingFailureRate;
    private final Counter finalStatusUpdateFailureRate;
    private final Counter processGroupCleanupFailureRate;
    private final Counter archiveFileDeletionFailure;
    private final Counter deleteDependenciesFailure;

    /**
     * Constructor.
     *
     * @param jobSearchService         An implementation of the job search service.
     * @param jobPersistenceService    An implementation of the job persistence service.
     * @param genieFileTransferService An implementation of the Genie File Transfer service.
     * @param genieWorkingDir          The working directory where all job directories are created.
     * @param mailServiceImpl          An implementation of the mail service.
     * @param registry                 The metrics registry to use
     * @param deleteArchiveFile        Flag that determines if the job archive file will be deleted after upload.
     * @param deleteDependencies       Flag that determines if the job dependencies will be deleted after job is done.
     *
     * @throws GenieException if there is a problem
     */
    @Autowired
    public JobCompletionHandler(
        final JobPersistenceService jobPersistenceService,
        final JobSearchService jobSearchService,
        final GenieFileTransferService genieFileTransferService,
        final Resource genieWorkingDir,
        final MailService mailServiceImpl,
        final Registry registry,
<<<<<<< HEAD
        @Value("${genie.jobs.cleanup.deleteArchiveFile.enabled:true}"),
        final boolean deleteArchiveFile,
        @Value("${genie.jobs.cleanup.deleteDependencies.enabled:true}"),
=======
        @Value("${genie.jobs.cleanup.deleteArchiveFile.enabled:true}")
        final boolean deleteArchiveFile,
        @Value("${genie.jobs.cleanup.deleteDependencies.enabled:true}")
>>>>>>> fd9fc46d
        final boolean deleteDependencies
        ) throws GenieException {
        this.jobPersistenceService = jobPersistenceService;
        this.jobSearchService = jobSearchService;
        this.genieFileTransferService = genieFileTransferService;
        this.mailServiceImpl = mailServiceImpl;
        this.deleteArchiveFile = deleteArchiveFile;
        this.deleteDependencies = deleteDependencies;
        this.executor = new DefaultExecutor();
        executor.setStreamHandler(new PumpStreamHandler(null, null));

        try {
            this.baseWorkingDir = genieWorkingDir.getFile().getCanonicalPath();
        } catch (IOException gse) {
            throw new GenieServerException("Could not load the base path from resource");
        }

        // Set up the metrics
        this.emailFailureRate = registry.counter("genie.jobs.emailFailure.rate");
        this.archivalFailureRate = registry.counter("genie.jobs.archivalFailure.rate");
        this.doneFileProcessingFailureRate = registry.counter("genie.jobs.doneFileProcessingFailure.rate");
        this.finalStatusUpdateFailureRate = registry.counter("genie.jobs.finalStatusUpdateFailure.rate");
        this.processGroupCleanupFailureRate = registry.counter("genie.jobs.processGroupCleanupFailure.rate");
        this.archiveFileDeletionFailure = registry.counter("genie.jobs.archiveFileDeletionFailure.rate");
        this.deleteDependenciesFailure = registry.counter("genie.jobs.deleteDependenciesFailure.rate");
    }

    /**
     * Event listener for when a job is completed. Updates the status of the job.
     *
     * @param event The Spring Boot application ready event to startup on
     * @throws GenieException If there is any problem
     */
    @EventListener
    public void handleJobCompletion(
        final JobFinishedEvent event
    ) throws GenieException {

        final String jobId = event.getJobExecution().getId();

        updateFinalStatusForJob(jobId);
        cleanupProcesses(event.getJobExecution().getProcessId());
        processJobDir(jobId);
        sendEmail(jobId);
    }

    /**
     * An external fail-safe mechanism to clean up processes left behind by the run.sh after the
     * job is killed or failed.
     *
     * @param pid The process id.
     * @throws GenieException
     */
    private void cleanupProcesses(
        final int pid
    ) throws GenieException {
        try {
            final CommandLine commandLine = new CommandLine(JobConstants.UNIX_PKILL_COMMAND);
            commandLine.addArgument(JobConstants.getKillFlag());
            commandLine.addArgument(Integer.toString(pid));
            executor.execute(commandLine);

            // The process group should not exist and the above code should always throw and exception. If it does
            // not then the bash script is not cleaning up stuff well during kills or the script is done but
            // child processes are still remaining. This metric tracks all that.
            this.processGroupCleanupFailureRate.increment();
        } catch (Exception e) {
            log.debug("Received expected exception. Ignoring.");
        }
    }

    /**
     * Updates the status of the job.
     *
     * @param jobId The job id.
     * @throws GenieException If there is any problem
     */
    public void updateFinalStatusForJob(
        final String jobId
    ) throws GenieException {
        try {
            log.debug("Updating the status of the job.");

            // read the done file and get exit code to decide status
            final ObjectMapper objectMapper = new ObjectMapper();

            try {
                final JobDoneFile jobDoneFile = objectMapper
                    .readValue(new File(baseWorkingDir + "/" + jobId + "/genie/genie.done"), JobDoneFile.class);
                final int exitCode = jobDoneFile.getExitCode();

                // This method internally also updates the status according to the exit code.
                this.jobPersistenceService.setExitCode(jobId, exitCode);
            } catch (final IOException ioe) {
                this.doneFileProcessingFailureRate.increment();
                // The run.sh should theoretically ALWAYS generate a done file so we should never hit this code.
                // But if we do handle it generate a metric for it which we can track
                log.error("Could not load the done file for job {}. Marking it as failed.", jobId);
                this.jobPersistenceService.updateJobStatus(
                    jobId,
                    JobStatus.FAILED,
                    "Genie could not load done file."
                );
            }
        } catch (Exception e) {
            log.error("Could not update the exit code and status for job: {}", jobId, e);
            this.finalStatusUpdateFailureRate.increment();
        }
    }

    /**
     * Uploads the job directory to the archive location.
     *
     * @param jobId The job id.
     * @throws GenieException if there is any problem
     */
    public void processJobDir(
        final String jobId
    ) throws GenieException {
        try {
            log.debug("Got a job finished event. Will archive job directory if enabled.");

            final Job job = this.jobSearchService.getJob(jobId);
            final String jobWorkingDir = this.baseWorkingDir + JobConstants.FILE_PATH_DELIMITER + jobId;

            // If archive location is provided create a tar and upload it
            if (StringUtils.isNotBlank(job.getArchiveLocation())) {

                // Create the tar file
                final String localArchiveFile = jobWorkingDir
                    + JobConstants.FILE_PATH_DELIMITER
                    + "genie/logs/"
                    + jobId
                    + ".tar.gz";

                final CommandLine commandLine = new CommandLine("sudo");
                commandLine.addArgument("tar");
                commandLine.addArgument("-c");
                commandLine.addArgument("-z");
                commandLine.addArgument("-f");
                commandLine.addArgument(localArchiveFile);
                commandLine.addArgument("./");

                executor.setWorkingDirectory(new File(jobWorkingDir));
                executor.execute(commandLine);

                // Upload the tar file to remote location
                this.genieFileTransferService.putFile(localArchiveFile, job.getArchiveLocation());

                // At this point the archive file is successfully uploaded to archvie location specified in the job.
                // Now we can delete it from local disk to save space if enabled.
                if (deleteArchiveFile) {
                    try {
                        new File(localArchiveFile).delete();
                    } catch (Exception e) {
                        log.error("Failed to delete archive file for job: {}", jobId, e);
                        this.archiveFileDeletionFailure.increment();
                    }
                }
            }

            // Delete the dependencies for all applications if enabled
            if (deleteDependencies) {
                try {
                    final String applicationsDependenciesRegex = jobWorkingDir
                        + JobConstants.FILE_PATH_DELIMITER
                        + "genie/applications/*/dependencies*";

                    final CommandLine deleteCommand = new CommandLine("sudo");
                    deleteCommand.addArgument("rm");
                    deleteCommand.addArgument("-rf");
                    deleteCommand.addArgument(applicationsDependenciesRegex);

<<<<<<< HEAD
                    executor.execute(deleteCommand);
                } catch (ExecuteException e) {
=======
                    //final PumpStreamHandler deleteCommandStreamHandler = new PumpStreamHandler();
                    //deleteCommandStreamHandler.
                    executor.execute(deleteCommand);
                } catch (Exception e) {
>>>>>>> fd9fc46d
                    log.error("Could not delete job dependencies after completion for job: {} due to error {}",
                        jobId, e);
                    this.deleteDependenciesFailure.increment();
                }
            }
        } catch (Exception e) {
            log.error("Could not archive directory for job: {}", jobId, e);
            this.archivalFailureRate.increment();
        }
    }

    /**
     * Sends an email when the job is completed.
     *
     * @param jobId The job id.
     * @throws GenieException If there is any problem.
     */
    public void sendEmail(
        final String jobId
    ) throws GenieException {
        try {
            log.debug("Got a job finished event. Sending email.");

            final JobRequest jobRequest = this.jobSearchService.getJobRequest(jobId);
            final Job job = this.jobSearchService.getJob(jobId);

            if (StringUtils.isNotBlank(jobRequest.getEmail())) {
                final String message = new StringBuilder()
                    .append("Job with id [")
                    .append(jobId).append("] finished with status ")
                    .append(job.getStatus())
                    .toString();

                this.mailServiceImpl.sendEmail(
                    jobRequest.getEmail(),
                    message,
                    message
                );
            }
        } catch (Exception e) {
            log.error("Could not send email for job: {}", jobId, e);
            this.emailFailureRate.increment();
        }
    }
}<|MERGE_RESOLUTION|>--- conflicted
+++ resolved
@@ -35,7 +35,6 @@
 import lombok.extern.slf4j.Slf4j;
 import org.apache.commons.exec.CommandLine;
 import org.apache.commons.exec.DefaultExecutor;
-import org.apache.commons.exec.ExecuteException;
 import org.apache.commons.exec.Executor;
 import org.apache.commons.exec.PumpStreamHandler;
 import org.apache.commons.lang.StringUtils;
@@ -98,15 +97,9 @@
         final Resource genieWorkingDir,
         final MailService mailServiceImpl,
         final Registry registry,
-<<<<<<< HEAD
-        @Value("${genie.jobs.cleanup.deleteArchiveFile.enabled:true}"),
-        final boolean deleteArchiveFile,
-        @Value("${genie.jobs.cleanup.deleteDependencies.enabled:true}"),
-=======
         @Value("${genie.jobs.cleanup.deleteArchiveFile.enabled:true}")
         final boolean deleteArchiveFile,
         @Value("${genie.jobs.cleanup.deleteDependencies.enabled:true}")
->>>>>>> fd9fc46d
         final boolean deleteDependencies
         ) throws GenieException {
         this.jobPersistenceService = jobPersistenceService;
@@ -280,15 +273,11 @@
                     deleteCommand.addArgument("-rf");
                     deleteCommand.addArgument(applicationsDependenciesRegex);
 
-<<<<<<< HEAD
-                    executor.execute(deleteCommand);
-                } catch (ExecuteException e) {
-=======
                     //final PumpStreamHandler deleteCommandStreamHandler = new PumpStreamHandler();
                     //deleteCommandStreamHandler.
                     executor.execute(deleteCommand);
                 } catch (Exception e) {
->>>>>>> fd9fc46d
+
                     log.error("Could not delete job dependencies after completion for job: {} due to error {}",
                         jobId, e);
                     this.deleteDependenciesFailure.increment();
